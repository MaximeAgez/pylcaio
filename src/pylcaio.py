--- conflicted
+++ resolved
@@ -164,22 +164,11 @@
         if self.io_database_name_and_version not in versions_of_exiobase:
             print('The IO database version you entered is not supported currently')
 
-<<<<<<< HEAD
     def combine_ecoinvent_exiobase(self, path_to_io_database=''):
-=======
-    def combine_ecoinvent_exiobase(self, path_to_io_database='', path_to_capitals='', complete_extensions=False,
-                                   impact_world=False):
->>>>>>> 7d5e5d43
         """ Loads every needed parameter to hybridize ecoinvent with exiobase as well as both databases
         Args
         ---
             * path_to_io_database   : the path leading to the io database folder (only required if using  exiobase2)
-<<<<<<< HEAD
-=======
-            * path_to_capitals      : the path leading to the capitals new matrix (only required if wanting to
-                                      endogenize capitals)
-            * complete_extensions   : boolean (True to complete exiobase3 extensions based on USEEIO extension)
->>>>>>> 7d5e5d43
         """
 
         version_ecoinvent = extract_version_from_name(self.lca_database_name_and_version)
@@ -288,38 +277,6 @@
             self.C_io = self.C_io.reindex(self.F_io.index, axis=1)
             self.C_io = self.C_io.astype(dtype='float32')
             self.reference_year_IO = int(self.IO_database.meta.description[-4:])
-
-            if complete_extensions:
-                with gzip.open(pkg_resources.resource_filename(__name__, '/Data/Completed_extensions_exio3/'
-                                                                         'S_completed.pickle'), 'rb') as f:
-                    F_extensions = pd.read_pickle(f)
-
-                self.F_io = self.F_io.drop([i for i in self.IO_database.satellite.unit.index if
-                                            self.IO_database.satellite.unit.loc[i][0] in ['kg', 'kg CO2-eq']], axis=0)
-                self.F_io = pd.concat([self.F_io, F_extensions])
-                self.F_io = self.F_io.reindex(self.A_io.index, axis=1)
-
-                if not impact_world:
-                    with gzip.open(pkg_resources.resource_filename(__name__, '/Data/Completed_extensions_exio3/'
-                                                                             'C_completed_in_CML.pickle'), 'rb') as f:
-                        C_extensions = pd.read_pickle(f)
-
-                    self.C_io = self.C_io.drop([i for i in self.IO_database.satellite.unit.index if
-                                                self.IO_database.satellite.unit.loc[i][0] in ['kg', 'kg CO2-eq']], axis=1)
-                    self.C_io = self.C_io.drop([i for i in self.C_io.index if
-                                                self.C_io.loc[[i]].sum(axis=1)[0] == 0], axis=0)
-                    self.C_io = pd.concat([self.C_io, C_extensions.transpose()], axis=1, sort=False).fillna(0)
-                    self.C_io = self.C_io.reindex(self.F_io.index, axis=1)
-                else:
-                    with gzip.open(pkg_resources.resource_filename(__name__, '/Data/Characterization_matrix_IW+/'
-                                                                             'EXIOBASE_not_regionalized.pickle'),
-                                   'rb') as f:
-                        self.C_io = pd.read_pickle(f)
-
-                    with gzip.open(pkg_resources.resource_filename(__name__, '/Data/Characterization_matrix_IW+/'
-                                                                             'Ecoinvent_not_regionalized.pickle'),
-                                   'rb') as f:
-                        self.C_f = pd.read_pickle(f)
 
         self.F_io_f = pd.DataFrame(0, self.F_io.index, self.F_f.columns, dtype='float32')
 
@@ -665,12 +622,6 @@
         self.STR_f = pd.DataFrame()
         self.STR_io = pd.DataFrame()
 
-<<<<<<< HEAD
-=======
-        self.K_io = pd.DataFrame()
-        self.K_io_f = pd.DataFrame()
-
->>>>>>> 7d5e5d43
         self.io_categories = defaultdict(list)
         self.categories_same_functionality = []
 
@@ -707,15 +658,9 @@
         self.H = pd.DataFrame()
         self.G = pd.DataFrame()
         self.A_io_f_uncorrected = pd.DataFrame()
-        self.K_io_f_uncorrected = pd.DataFrame()
         self.aggregated_A_io = pd.DataFrame()
         self.aggregated_F_io = pd.DataFrame()
         self.add_on_H_scaled_vector = pd.DataFrame()
-<<<<<<< HEAD
-=======
-        self.list_of_capital_sectors = ast.literal_eval(pkg_resources.resource_string(
-            __name__, '/Data/List_of_capitals_goods.txt').decode('utf-8'))
->>>>>>> 7d5e5d43
 
         self.double_counting = ''
         self.description = []
@@ -748,12 +693,10 @@
         self.identify_rows()
         self.update_prices_electricity()
         self.calc_productions()
-        self.correct_inconsistencies()
         self.low_production_volume_processes()
         self.extend_inventory()
 
         self.A_io_f = pd.DataFrame(0.0, index=self.A_io.index, columns=self.A_ff.columns, dtype='float32')
-        self.K_io_f = pd.DataFrame(0.0, index=self.A_io.index, columns=self.A_ff.columns, dtype='float32')
 
         # ---- CONVERSION PART ------
 
@@ -838,41 +781,9 @@
         # product concordance matrix filtered
         H_for_hyb = self.H.copy()
         H_for_hyb.loc[:, self.list_not_to_hyb] = 0
-<<<<<<< HEAD
 
         self.A_io_f_uncorrected = self.A_io.dot(H_for_hyb * inflation * Geo) * self.PRO_f.price
         self.A_io_f_uncorrected = self.A_io_f_uncorrected.astype(dtype='float32')
-=======
-
-        self.A_io_f_uncorrected = self.A_io.dot(H_for_hyb * inflation * Geo) * self.PRO_f.price
-
-        # ---- HYBRIDIZATION WITHOUT PRICES ------
-
-        self.apply_scaling_without_prices()
-
-        self.A_io_f_uncorrected = self.A_io_f_uncorrected + self.A_io.dot(
-            self.add_on_H_scaled_vector * inflation * Geo)
-        self.A_io_f_uncorrected = self.A_io_f_uncorrected.astype(dtype='float32')
-
-        if capitals:
-            self.K_io_f_uncorrected = self.K_io.dot(H_for_hyb * inflation * Geo) * self.PRO_f.price
-
-            self.apply_scaling_without_prices()
-
-            self.K_io_f_uncorrected = self.K_io_f_uncorrected + self.K_io.dot(
-                self.add_on_H_scaled_vector * inflation * Geo)
-            self.K_io_f_uncorrected = self.K_io_f_uncorrected.astype(dtype='float32')
-            self.description.append('Capitals endogenized')
-            self.capitals = True
-
-            # Since we endogenized capitals we need to remove them from both final demand and factors of production
-            self.y_io.loc[:, [i for i in self.y_io.columns if i[1] == 'Gross fixed capital formation']] = 0
-            self.F_io.loc['Operating surplus: Consumption of fixed capital', :] = 0
-
-        elif not capitals:
-            self.capitals = False
-            self.description.append('Capitals were not endogenized')
->>>>>>> 7d5e5d43
 
         # ------ DOUBLE COUNTING PART -------
 
@@ -884,7 +795,6 @@
             lambda_filter_matrix = lambda_filter_matrix.astype(dtype='float32')
 
             self.A_io_f = self.A_io_f_uncorrected.multiply(lambda_filter_matrix)
-            self.K_io_f = self.K_io_f_uncorrected.multiply(lambda_filter_matrix)
 
             self.double_counting = 'binary'
             self.description.append('binary')
@@ -921,11 +831,6 @@
             self.A_io_f = phi_filter_matrix.multiply(
                 gamma_filter_matrix.multiply(lambda_filter_matrix.multiply(self.A_io_f_uncorrected)))
             self.A_io_f = self.A_io_f.astype(dtype='float32')
-
-            if capitals:
-                self.K_io_f = phi_filter_matrix.multiply(
-                    gamma_filter_matrix.multiply(lambda_filter_matrix.multiply(self.K_io_f_uncorrected)))
-                self.K_io_f = self.K_io_f.astype(dtype='float32')
 
             self.double_counting = 'STAM'
             self.description.append('STAM')
@@ -1124,27 +1029,6 @@
             listdffff[i] = pd.DataFrame(listlisteeee[i], listact, [list(self.dictRoW.keys())[i]])
             self.total_prod_RoW = self.total_prod_RoW.join(listdffff[i], how='outer')
 
-    def correct_inconsistencies(self):
-        """ While introducing the completed extensions of EXIOBASE based on USEEIO, some missing emissions are added
-        to sectors which in reality produce no products. For these sectors, the added emissions are put back to zero."""
-
-        self.F_io = self.F_io.drop(
-            self.F_io.loc[:, [i for i in self.F_io.columns if self.total_prod_country.loc[i][0] == 0]].columns,
-            axis=1)
-
-        self.F_io = pd.concat([
-            self.F_io,
-            pd.DataFrame(0,
-                         index=self.F_io.index,
-                         columns=self.A_io.loc[:, [i for i in self.A_io.columns if
-                                                   self.total_prod_country.loc[i][0] == 0]].columns)],
-            axis=1)
-
-        self.F_io = self.F_io.reindex(self.A_io.columns, axis=1)
-
-        self.F_io = self.F_io.groupby(self.F_io.index, sort=False).sum()
-        self.F_io_f = self.F_io_f.groupby(self.F_io_f.index, sort=False).sum()
-
     def low_production_volume_processes(self):
 
         list_low_prod_sectors = self.total_prod_country[self.total_prod_country < 10].dropna().index.tolist()
@@ -1182,225 +1066,6 @@
         # the inversion brings a lot of noise which falsely contributes to double counting which is why it is removed
         self.A_ff_processed[self.A_ff_processed < 10 ** -16] = 0
 
-<<<<<<< HEAD
-=======
-    def extract_scaling_vector_technosphere(self, list_add_on_to_hyb, scaling_flow, sector_of_scaling_flow,
-                                            sector_of_add_ons):
-        """This functions extracts the scaling vector used to bypass the poor price data quality of some processes
-        of ecoinvent
-        Args:
-        ----
-            list_add_on_to_hyb: a list of uuids of processes for which scaling vectors are needed
-            scaling_flow: the name of the flow on which to scale ('concrete','steel','kerosene','aluminium',
-                         'electricity')
-            sector_of_scaling_flow: the economic sector of the scaling flow
-            sector_of_add_ons: the economic sector of the processes that are part of the add_on
-
-        """
-
-        add_on_H_for_hyb = self.H.copy()
-        add_on_H_for_hyb.loc[:, [i for i in add_on_H_for_hyb.columns if i not in list_add_on_to_hyb]] = 0
-
-        dff = self.extract_flow_amounts_technosphere(list_add_on_to_hyb, scaling_flow)
-
-        scaling_vector = self.PRO_f.price.copy()
-        scaling_vector.loc[:] = 0
-        if sector_of_scaling_flow == 'Energy':
-            list_energies = ['Electricity by Geothermal', 'Electricity by biomass and waste', 'Electricity by coal',
-                             'Electricity by gas', 'Electricity by hydro', 'Electricity by nuclear',
-                             'Electricity by petroleum and other oil derivatives', 'Electricity by solar photovoltaic',
-                             'Electricity by solar thermal', 'Electricity by tide, wave, ocean', 'Electricity by wind',
-                             'Electricity nec', 'Gas/Diesel Oil']
-            scaling_vector.loc[dff.index] = (dff / (self.aggregated_A_io.loc[list_energies, sector_of_add_ons].sum() /
-                                                    self.number_of_countries_IO)).iloc[:, 0]
-        else:
-            scaling_vector.loc[dff.index] = (dff / (self.aggregated_A_io.loc[sector_of_scaling_flow,
-                                                                             sector_of_add_ons] /
-                                                    self.number_of_countries_IO)).iloc[:, 0]
-
-        self.add_on_H_scaled_vector = pd.concat([self.add_on_H_scaled_vector.drop(list_add_on_to_hyb, axis=1),
-                                                 (add_on_H_for_hyb.multiply(scaling_vector)).loc[:,
-                                                 list_add_on_to_hyb]], axis=1).reindex(columns=self.H.columns)
-
-    def extract_scaling_vector_biosphere(self, what_is_treated, treatment):
-        """This functions extracts the scaling vector used to bypass the poor price data quality of some processes
-        of ecoinvent
-        Args:
-        ----
-            list_add_on_to_hyb: a list of uuids of processes for which scaling vectors are needed
-            scaling_flow: the name of the flow on which to scale ('concrete','steel','kerosene','aluminium',
-                         'electricity')
-            sector_of_scaling_flow: the economic sector of the scaling flow
-            sector_of_add_ons: the economic sector of the processes that are part of the add_on
-
-        """
-        add_on_H_for_hyb = self.H.copy()
-        list_add_on_to_hyb = [i for i in self.H.columns if self.PRO_f.ProductTypeName[i]
-             == str(what_is_treated) + ' waste for treatment: ' + str(treatment) and (i in self.listguillotine or
-                                                                                     self.null_price)
-             and 'market for' not in self.PRO_f.activityName[i] and i not in self.list_to_hyb
-                              and 'open' not in self.PRO_f.activityName[i]]
-
-        add_on_H_for_hyb.loc[:, [i for i in add_on_H_for_hyb.columns if i not in list_add_on_to_hyb]] = 0
-
-        biogenic_sectors = ['Other waste for treatment: waste water treatment',
-                            'Food waste for treatment: waste water treatment',
-                            'Paper waste for treatment: landfill',
-                            'Food waste for treatment: landfill',
-                            'Wood waste for treatment: landfill',
-                            'Food waste for treatment: composting and land application',
-                            'Wood waste for treatment: incineration',
-                            'Food waste for treatment: incineration',
-                            'Paper waste for treatment: incineration']
-
-        if str(what_is_treated) + ' for treatment: ' + str(treatment) in biogenic_sectors:
-            dff = self.extract_flow_amounts_biosphere(list_add_on_to_hyb, True)
-            list_CO2_extensions = [i for i in self.F_io.index if 'CO2' in i and 'non-fossil' in i]
-        else:
-            dff = self.extract_flow_amounts_biosphere(list_add_on_to_hyb, False)
-            list_CO2_extensions = [i for i in self.F_io.index if 'CO2' in i and 'non-fossil' not in i]
-
-        scaling_vector = self.PRO_f.price.copy()
-        scaling_vector.loc[:] = 0
-        if what_is_treated == 'Sewage sludge':
-            scaling_vector.loc[dff.index] = (dff / (self.aggregated_F_io.loc[list_CO2_extensions, str(what_is_treated) +
-                                                                             ' for treatment: ' + str(treatment)].
-                                                    sum() /self.number_of_countries_IO)).iloc[:, 0]
-        else:
-            scaling_vector.loc[dff.index] = (dff / (self.aggregated_F_io.loc[list_CO2_extensions, str(what_is_treated) +
-                                                                             ' waste for treatment: ' + str(treatment)].
-                                                    sum() /self.number_of_countries_IO)).iloc[:, 0]
-
-        self.add_on_H_scaled_vector = pd.concat([self.add_on_H_scaled_vector.drop(list_add_on_to_hyb, axis=1),
-                                                 (add_on_H_for_hyb.multiply(scaling_vector)).loc[:,
-                                                 list_add_on_to_hyb]], axis=1).reindex(columns=self.H.columns)
-
-    def extract_flow_amounts_technosphere(self, list_of_uuids, flow):
-        """This function extracts the amount (in euros) necessary for the determination of a scaling vector
-        from the list of uuids passed as an argument. Only flows from the technosphere are accepted in this function.
-
-        Args:
-        ----
-            list_of_uuids: a list of UUIDs from which to extract the scaling vector values
-            flow: the name of the flow on which to scale ('concrete','steel','kerosene','aluminium','energy')
-
-        Returns:
-        -------
-            a dataframe of the values of the desired flow (concrete, steel, etc.) per UUID
-        """
-        if flow == 'concrete':
-            keyword = [i for i in self.A_ff.index if
-                       ('concrete' in self.PRO_f.productName[i] or 'cement, unspecified' in self.PRO_f.productName[i])]
-            second_keyword = [i for i in self.A_ff.index if ('building, hall') in self.PRO_f.productName[i]]
-            return pd.DataFrame(
-                self.A_ff.loc[keyword, list_of_uuids].mul(self.PRO_f.price.loc[keyword], axis=0).sum(axis=0) + (
-                            self.A_ff.loc[second_keyword, list_of_uuids] * 0.3 * 185).sum(axis=0))
-        elif flow == 'steel':
-            keyword = [i for i in self.A_ff.index if
-                       ('steel' in self.PRO_f.productName[i] or 'cast iron' in self.PRO_f.productName[i])]
-            return pd.DataFrame(
-                self.A_ff.loc[keyword, list_of_uuids].mul(self.PRO_f.price.loc[keyword], axis=0).sum(axis=0))
-        elif flow == 'energy':
-            keyword = [i for i in self.A_ff.index if
-                       ('electricity' in self.PRO_f.productName[i] or 'diesel' in self.PRO_f.productName[i])]
-            return pd.DataFrame(
-                self.A_ff.loc[keyword, list_of_uuids].mul(self.PRO_f.price.loc[keyword], axis=0).sum(axis=0))
-        else:
-            keyword = [i for i in self.A_ff.index if flow in self.PRO_f.productName[i]]
-            return pd.DataFrame(
-                self.A_ff.loc[keyword, list_of_uuids].mul(self.PRO_f.price.loc[keyword], axis=0).sum(axis=0))
-
-    def extract_flow_amounts_biosphere(self, list_of_uuids, biogenic=True):
-        """This function extracts the amount (in euros) necessary for the determination of a scaling vector
-        from the list of uuids passed as an argument. Only flows from the biosphere are accepted in this function.
-        By default, the flow will be CO2 (for now).
-
-        Args:
-        ----
-            list_of_uuids   : a list of UUIDs from which to extract the scaling vector values
-            biogenic        : boolean, if biogenic carbon is to be added to the total amount of carbon or not
-
-        Returns:
-        -------
-            a dataframe of the values of the desired flow (concrete, steel, etc.) per UUID
-        """
-        if biogenic:
-            keyword = [i for i in self.F_f.index if
-                       ('Carbon dioxide' in self.STR_f.FULLNAME[i] and 'non-fossil' in self.STR_f.FULLNAME[i])]
-        else:
-            keyword = [i for i in self.F_f.index if
-                       ('Carbon dioxide' in self.STR_f.FULLNAME[i] and 'non-fossil' not in self.STR_f.FULLNAME[i])]
-        return pd.DataFrame(self.F_f.loc[keyword, list_of_uuids].sum())
-
-    def apply_scaling_without_prices(self):
-        # The following lines of code are introducing add-ons to enable hybridization bypassing bad price quality
-        self.add_on_H_scaled_vector = pd.DataFrame(0, self.H.index, self.H.columns)
-
-        # keep A+K cause we are looking at all the concrete (so renovation + construction)
-        self.aggregated_A_io = (self.A_io + self.K_io).groupby('sector', axis=1).sum()
-        self.aggregated_A_io = self.aggregated_A_io.groupby('sector', axis=0).sum()
-        self.aggregated_F_io = self.F_io.groupby(level=1, axis=1).sum()
-
-        self.extract_scaling_vector_technosphere([i for i in self.H.columns if self.PRO_f.ProductTypeName[i] ==
-                                                  'Construction work' and i in self.listguillotine],
-                                                 'concrete',
-                                                 'Cement, lime and plaster',
-                                                 'Construction work')
-
-        self.extract_scaling_vector_technosphere([i for i in self.H.columns if self.PRO_f.ProductTypeName[i] ==
-                                                  'Other transport equipment' and i in self.listguillotine
-                                                  and 'aircraft' not in self.PRO_f.productName[i]],
-                                                 'steel',
-                                                 'Basic iron and steel and of ferro-alloys and first products thereof',
-                                                 'Other transport equipment')
-
-        self.extract_scaling_vector_technosphere([i for i in self.H.columns if self.PRO_f.ProductTypeName[i] ==
-                                                  'Other transport equipment' and i in self.listguillotine and
-                                                  'aircraft' in self.PRO_f.productName[i]],
-                                                 'aluminium',
-                                                 'Aluminium and aluminium products',
-                                                 'Other transport equipment')
-
-        self.extract_scaling_vector_technosphere([i for i in self.H.columns if self.PRO_f.ProductTypeName[i] ==
-                                                  'Machinery and equipment n.e.c.' and i in self.listguillotine],
-                                                 'steel',
-                                                 'Basic iron and steel and of ferro-alloys and first products thereof',
-                                                 'Machinery and equipment n.e.c.')
-
-        self.extract_scaling_vector_technosphere([i for i in self.H.columns if self.PRO_f.ProductTypeName[i] ==
-                                                  'Air transport services' and i in self.listguillotine],
-                                                 'kerosene',
-                                                 'Kerosene Type Jet Fuel',
-                                                 'Air transport services')
-
-        self.extract_scaling_vector_technosphere([i for i in self.H.columns if self.PRO_f.ProductTypeName[i] ==
-                                                  'Railway transportation services' and i in self.listguillotine],
-                                                 'energy',
-                                                 'Energy',
-                                                 'Railway transportation services')
-
-        self.extract_scaling_vector_biosphere('Food', 'incineration')
-        self.extract_scaling_vector_biosphere('Paper', 'incineration')
-        self.extract_scaling_vector_biosphere('Plastic', 'incineration')
-        self.extract_scaling_vector_biosphere('Intert/metal', 'incineration')
-        self.extract_scaling_vector_biosphere('Textiles', 'incineration')
-        self.extract_scaling_vector_biosphere('Wood', 'incineration')
-        self.extract_scaling_vector_biosphere('Oil/hazardous', 'incineration')
-
-        self.extract_scaling_vector_biosphere('Plastic', 'landfill')
-        self.extract_scaling_vector_biosphere('Inert/metal/hazardous', 'landfill')
-        self.extract_scaling_vector_biosphere('Wood', 'landfill')
-
-        self.extract_scaling_vector_biosphere('Food', 'waste water treatment')
-        self.extract_scaling_vector_biosphere('Other', 'waste water treatment')
-
-        self.extract_scaling_vector_biosphere('Food', 'biogasification and land application')
-        self.extract_scaling_vector_biosphere('Sewage sludge', 'biogasification and land application')
-
-        self.extract_scaling_vector_biosphere('Food', 'composting and land application')
-        self.extract_scaling_vector_biosphere('Paper and wood', 'composting and land application')
-
->>>>>>> 7d5e5d43
     # -------------------------- EXPORT RESULTS -----------------------------------
 
     def save_system(self, format):
@@ -1417,74 +1082,15 @@
 
         hybrid_system = {'PRO_f': self.PRO_f, 'A_ff': self.A_ff, 'A_io': self.A_io, 'A_io_f': self.A_io_f,
                          'F_f': self.F_f, 'F_io': self.F_io, 'F_io_f': self.F_io_f,
-<<<<<<< HEAD
                          'C_f': self.C_f, 'C_io': self.C_io,
                          'list_to_hyb': self.list_to_hyb, 'description': self.description}
         if self.double_counting == 'STAM':
-=======
-                         'C_f': self.C_f, 'C_io': self.C_io, 'K_io': self.K_io, 'K_io_f': self.K_io_f,
-                         'list_to_hyb': self.list_to_hyb, 'description': self.description}
-
-        if self.capitals and self.double_counting == 'STAM':
-            if not os.path.exists(pkg_resources.resource_filename(__name__, '/Databases/' +
-                                                                            self.lca_database_name_and_version + '_' +
-                                                                            self.io_database_name_and_version +
-                                                                            '_with_capitals_STAM/')):
-                os.mkdir(pkg_resources.resource_filename(__name__, '/Databases/' + self.lca_database_name_and_version +
-                                                         '_' + self.io_database_name_and_version +
-                                                         '_with_capitals_STAM/'))
-            if not os.path.exists(pkg_resources.resource_filename(__name__, '/Databases/' +
-                                                                            self.lca_database_name_and_version + '_' +
-                                                                            self.io_database_name_and_version +
-                                                                            '_with_capitals_STAM/__init__.py')):
-                os.mkdir(pkg_resources.resource_filename(__name__, '/Databases/' + self.lca_database_name_and_version +
-                                                         '_' + self.io_database_name_and_version +
-                                                         '_with_capitals_STAM/__init__.py'))
-            if format == 'pickle':
-                with gzip.open((pkg_resources.resource_filename(__name__, '/Databases/' +
-                                                                          self.lca_database_name_and_version + '_' +
-                                                                          self.io_database_name_and_version +
-                                                                          '_with_capitals_STAM/hybrid_system.pickle')),
-                               'wb') as f:
-                    pickle.dump(hybrid_system, f)
-            elif format == 'csv':
-                self.A_io_f.to_csv(pkg_resources.resource_filename(__name__, '/Databases/' +
-                                                                   self.lca_database_name_and_version + '_' +
-                                                                   self.io_database_name_and_version +
-                                                                   '_with_capitals_STAM/A_io_f.csv'))
-        elif self.capitals and self.double_counting == 'binary':
-            if not os.path.exists(pkg_resources.resource_filename(__name__, '/Databases/' +
-                                                                            self.lca_database_name_and_version + '_' +
-                                                                            self.io_database_name_and_version +
-                                                                            '_with_capitals_binary/')):
-                os.mkdir(pkg_resources.resource_filename(__name__, '/Databases/' + self.lca_database_name_and_version +
-                                                         '_' + self.io_database_name_and_version +
-                                                         '_with_capitals_binary/'))
->>>>>>> 7d5e5d43
             if not os.path.exists(pkg_resources.resource_filename(__name__, '/Databases/' +
                                                                             self.lca_database_name_and_version + '_' +
                                                                             self.io_database_name_and_version +
                                                                             '_STAM/')):
                 os.mkdir(pkg_resources.resource_filename(__name__, '/Databases/' + self.lca_database_name_and_version +
-                                                         '_' + self.io_database_name_and_version +
-<<<<<<< HEAD
-                                                         '_STAM/'))
-=======
-                                                         '_with_capitals_binary/__init__.py'))
-            if format == 'pickle':
-                with gzip.open((pkg_resources.resource_filename(__name__, '/Databases/' +
-                                                                          self.lca_database_name_and_version + '_' +
-                                                                          self.io_database_name_and_version +
-                                                                          '_with_capitals_binary/hybrid_system.pickle')),
-                               'wb') as f:
-                    pickle.dump(hybrid_system, f)
-            elif format == 'csv':
-                self.A_io_f.to_csv(pkg_resources.resource_filename(__name__, '/Databases/' +
-                                                                   self.lca_database_name_and_version + '_' +
-                                                                   self.io_database_name_and_version +
-                                                                   '_with_capitals_binary/A_io_f.csv'))
-        elif not self.capitals and self.double_counting == 'STAM':
->>>>>>> 7d5e5d43
+                                                         '_' + self.io_database_name_and_version +'_STAM/'))
             if not os.path.exists(pkg_resources.resource_filename(__name__, '/Databases/' +
                                                                             self.lca_database_name_and_version + '_' +
                                                                             self.io_database_name_and_version +
@@ -1511,62 +1117,26 @@
                                                                             '_binary/')):
                 os.mkdir(pkg_resources.resource_filename(__name__, '/Databases/' + self.lca_database_name_and_version +
                                                          '_' + self.io_database_name_and_version +
-<<<<<<< HEAD
                                                          '_binary/'))
-=======
-                                                         '_no_capitals_STAM/__init__.py'))
+            if not os.path.exists(pkg_resources.resource_filename(__name__, '/Databases/' +
+                                                                            self.lca_database_name_and_version + '_' +
+                                                                            self.io_database_name_and_version +
+                                                                            '_binary/__init__.py')):
+                os.mkdir(pkg_resources.resource_filename(__name__, '/Databases/' + self.lca_database_name_and_version +
+                                                         '_' + self.io_database_name_and_version +
+                                                         '_binary/__init__.py'))
             if format == 'pickle':
                 with gzip.open((pkg_resources.resource_filename(__name__, '/Databases/' +
                                                                           self.lca_database_name_and_version + '_' +
                                                                           self.io_database_name_and_version +
-                                                                          '_no_capitals_STAM/hybrid_system.pickle')),
+                                                                          '_binary/hybrid_system.pickle')),
                                'wb') as f:
                     pickle.dump(hybrid_system, f)
             elif format == 'csv':
                 self.A_io_f.to_csv(pkg_resources.resource_filename(__name__, '/Databases/' +
                                                                    self.lca_database_name_and_version + '_' +
                                                                    self.io_database_name_and_version +
-                                                                   '_no_capitals_STAM/A_io_f.csv'))
-        elif not self.capitals and self.double_counting == 'binary':
->>>>>>> 7d5e5d43
-            if not os.path.exists(pkg_resources.resource_filename(__name__, '/Databases/' +
-                                                                            self.lca_database_name_and_version + '_' +
-                                                                            self.io_database_name_and_version +
-                                                                            '_binary/__init__.py')):
-                os.mkdir(pkg_resources.resource_filename(__name__, '/Databases/' + self.lca_database_name_and_version +
-                                                         '_' + self.io_database_name_and_version +
-<<<<<<< HEAD
-                                                         '_binary/__init__.py'))
-=======
-                                                         '_no_capitals_binary/'))
-            if not os.path.exists(pkg_resources.resource_filename(__name__, '/Databases/' +
-                                                                            self.lca_database_name_and_version + '_' +
-                                                                            self.io_database_name_and_version +
-                                                                            '_no_capitals_binary/__init__.py')):
-                os.mkdir(pkg_resources.resource_filename(__name__, '/Databases/' + self.lca_database_name_and_version +
-                                                         '_' + self.io_database_name_and_version +
-                                                         '_no_capitals_binary/__init__.py'))
->>>>>>> 7d5e5d43
-            if format == 'pickle':
-                with gzip.open((pkg_resources.resource_filename(__name__, '/Databases/' +
-                                                                          self.lca_database_name_and_version + '_' +
-                                                                          self.io_database_name_and_version +
-<<<<<<< HEAD
-                                                                          '_binary/hybrid_system.pickle')),
-=======
-                                                                          '_no_capitals_binary/hybrid_system.pickle')),
->>>>>>> 7d5e5d43
-                               'wb') as f:
-                    pickle.dump(hybrid_system, f)
-            elif format == 'csv':
-                self.A_io_f.to_csv(pkg_resources.resource_filename(__name__, '/Databases/' +
-                                                                   self.lca_database_name_and_version + '_' +
-                                                                   self.io_database_name_and_version +
-<<<<<<< HEAD
                                                                    '_binary/A_io_f.csv'))
-=======
-                                                                   '_no_capitals_binary/A_io_f.csv'))
->>>>>>> 7d5e5d43
 
 
 class Analysis:
@@ -1622,11 +1192,6 @@
         self.F_io_f = self.hybrid_system['F_io_f']
         self.C_f = self.hybrid_system['C_f']
         self.C_io = self.hybrid_system['C_io']
-<<<<<<< HEAD
-=======
-        self.K_io = self.hybrid_system['K_io']
-        self.K_io_f = self.hybrid_system['K_io_f']
->>>>>>> 7d5e5d43
         self.list_to_hyb = self.hybrid_system['list_to_hyb']
         self.description = self.hybrid_system['description']
 
@@ -1648,8 +1213,6 @@
         np.fill_diagonal(self.y, 1, wrap=False)
 
         self.d = pd.DataFrame()
-        self.d_vanilla = pd.DataFrame()
-        self.d_extensions = pd.DataFrame()
 
         self.GWP100_CML2001 = ast.literal_eval(
             pkg_resources.resource_string(__name__, '/Data/Characterization_matching/GWP.txt').decode('utf-8'))
@@ -1686,7 +1249,6 @@
             * either lifecycle impact in self.d
 
         """
-<<<<<<< HEAD
         a = np.concatenate(
             [np.concatenate([self.A_ff.values, np.zeros((len(self.A_ff), len(self.A_io))).astype(dtype='float32')],
                             axis=1),
@@ -1696,40 +1258,6 @@
         d = self.C.values.dot(self.F).dot(x)
         self.d = pd.DataFrame(d, self.C.index, self.A_ff.columns)
         print('Calculations done! Results are contained in self.d')
-=======
-
-        if self.capitals:
-            ak = np.concatenate(
-                [np.concatenate([self.A_ff.values, np.zeros((len(self.A_ff), len(self.A_io))).astype(dtype='float32')],
-                                axis=1),
-                 np.concatenate([self.A_io_f.values+self.K_io_f.values, self.A_io.values+self.K_io.values], axis=1)],
-                axis=0).astype(dtype='float32')
-            x = np.linalg.solve(np.eye(len(self.A_ff) + len(self.A_io)) - ak, self.y)
-
-            F_vanilla = pd.DataFrame(self.F, index=self.F_f.index.tolist()+self.F_io.index.tolist(),
-                                     columns=self.A_ff.index.tolist()+self.A_io.index.tolist())
-            F_extensions = F_vanilla.copy()
-            F_vanilla.loc[[i for i in F_vanilla.index if '*' in i]] = 0
-            F_extensions.loc[[i for i in F_vanilla.index if '*' not in i]] = 0
-
-            d_vanilla = self.C.values.dot(F_vanilla).dot(x)
-            d_extensions = self.C.values.dot(F_extensions).dot(x)
-            self.d_vanilla = pd.DataFrame(d_vanilla, self.C.index, self.A_ff.columns)
-            self.d_extensions = pd.DataFrame(d_extensions, self.C.index, self.A_ff.columns)
-
-            print('Calculations done! Results are contained in self.d')
-
-        else:
-            a = np.concatenate(
-                [np.concatenate([self.A_ff.values, np.zeros((len(self.A_ff), len(self.A_io))).astype(dtype='float32')],
-                                axis=1),
-                 np.concatenate([self.A_io_f.values, self.A_io.values], axis=1)],
-                axis=0).astype(dtype='float32')
-            x = np.linalg.solve(np.eye(len(self.A_ff) + len(self.A_io)) - a, self.y)
-            d = self.C.values.dot(self.F).dot(x)
-            self.d = pd.DataFrame(d, self.C.index, self.A_ff.columns)
-            print('Calculations done! Results are contained in self.d')
->>>>>>> 7d5e5d43
 
     def contribution_analysis(self, type_of_analysis, UUID, impact_category):
         """ Method to execute multiple types of contribution analyses.
